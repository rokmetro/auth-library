package tokenauth

import (
	"errors"
	"fmt"
	"net/http"
	"strings"
	"sync"
	"time"

	"github.com/golang-jwt/jwt"
	"github.com/rokmetro/auth-library/authorization"
	"github.com/rokmetro/auth-library/authservice"
	"github.com/rokmetro/auth-library/authutils"
)

const (
	AudRokwire string = "rokwire"
	ScopeAll   string = "all"
)

// Claims represents the standard claims included in access tokens
type Claims struct {
	// Required Standard Claims: sub, aud, exp, iat
	jwt.StandardClaims
	OrgID       string `json:"org_id" validate:"required"`
	Purpose     string `json:"purpose" validate:"required"`
	AppID       string `json:"app_id"`
	Permissions string `json:"permissions"`
	Scope       string `json:"scope"`
}

// TokenAuth contains configurations and helper functions required to validate tokens
type TokenAuth struct {
	authService         *authservice.AuthService
	acceptRokwireTokens bool
<<<<<<< HEAD
	permissionAuth      authorization.Authorization
	scopeAuth           authorization.Authorization
=======

	blacklist     []string
	blacklistLock *sync.RWMutex
	blacklistSize int
>>>>>>> ad3d200e
}

// CheckToken validates the provided token and returns the token claims
func (t *TokenAuth) CheckToken(token string, purpose string) (*Claims, error) {
	for i := len(t.blacklist) - 1; i >= 0; i-- {
		if token == t.blacklist[i] {
			return nil, fmt.Errorf("known invalid token")
		}
	}
	authServiceReg, err := t.authService.GetServiceReg("auth")
	if err != nil || authServiceReg == nil || authServiceReg.PubKey == nil || authServiceReg.PubKey.Key == nil {
		return nil, fmt.Errorf("failed to retrieve auth service pub key: %v", err)
	}

	parsedToken, tokenErr := jwt.ParseWithClaims(token, &Claims{}, func(token *jwt.Token) (interface{}, error) {
		return authServiceReg.PubKey.Key, nil
	})
	if parsedToken == nil {
		return nil, errors.New("failed to parse token")
	}

	claims, ok := parsedToken.Claims.(*Claims)
	if !ok {
		return nil, errors.New("failed to parse token claims")
	}

	// Check token claims
	if claims.Subject == "" {
		return nil, errors.New("token sub missing")
	}
	if claims.ExpiresAt == 0 {
		return nil, errors.New("token exp missing")
	}
	if claims.IssuedAt == 0 {
		return nil, errors.New("token iat missing")
	}
	if claims.OrgID == "" {
		return nil, errors.New("token org_id missing")
	}
	if claims.Issuer != authServiceReg.Host {
		return nil, fmt.Errorf("token iss (%s) does not match %s", claims.Issuer, authServiceReg.Host)
	}
	if claims.Purpose != purpose {
		return nil, fmt.Errorf("token purpose (%s) does not match %s", claims.Purpose, purpose)
	}

	aud := strings.Split(claims.Audience, ",")
	if !(authutils.ContainsString(aud, t.authService.GetServiceID()) || (t.acceptRokwireTokens && authutils.ContainsString(aud, AudRokwire))) {
		acceptAuds := t.authService.GetServiceID()
		if t.acceptRokwireTokens {
			acceptAuds += " or " + AudRokwire
		}

		return nil, fmt.Errorf("token aud (%s) does not match %s", claims.Audience, acceptAuds)
	}

	// Check token headers
	alg, _ := parsedToken.Header["alg"].(string)
	if alg != authServiceReg.PubKey.Alg {
		return nil, fmt.Errorf("token alg (%s) does not match %s", alg, authServiceReg.PubKey.Alg)
	}
	typ, _ := parsedToken.Header["typ"].(string)
	if typ != "JWT" {
		return nil, fmt.Errorf("token typ (%s) does not match JWT", typ)
	}
	kid, _ := parsedToken.Header["kid"].(string)
	if kid != authServiceReg.PubKey.Kid {
		if !parsedToken.Valid {
			if claims.ExpiresAt > time.Now().Unix() {
				refreshed, refreshErr := t.authService.CheckForRefresh()
				if refreshErr != nil {
					return nil, fmt.Errorf("initial token check returned invalid, error on retry: %v", refreshErr)
				}
				if refreshed {
					return t.retryCheckToken(token, purpose)
				} else {
					return nil, fmt.Errorf("token invalid: %v", tokenErr)
				}
			}
			return nil, fmt.Errorf("token is expired %d", claims.ExpiresAt)
		}
		return nil, fmt.Errorf("token has valid signature but invalid kid %s", kid)
	}

	if !parsedToken.Valid {
		return nil, fmt.Errorf("token invalid: %v", tokenErr)
	}

	return claims, nil
}

func (t *TokenAuth) retryCheckToken(token string, purpose string) (*Claims, error) {
	retryClaims, retryErr := t.CheckToken(token, purpose)
	if retryErr != nil {
		t.blacklistLock.Lock()
		if len(t.blacklist) >= t.blacklistSize {
			t.blacklist = t.blacklist[1:]
		}
		t.blacklist = append(t.blacklist, token)
		t.blacklistLock.Unlock()
	}
	return retryClaims, retryErr
}

// CheckRequestTokens is a convenience function which retrieves and checks any tokens included in a request
// and returns the access token claims
// Mobile Clients/Secure Servers: Access tokens must be provided as a Bearer token
//								  in the "Authorization" header
// Web Clients: Access tokens must be provided in the "rokwire-access-token" cookie
//				and CSRF tokens must be provided in the "CSRF" header
func (t *TokenAuth) CheckRequestTokens(r *http.Request) (*Claims, error) {
	accessToken, csrfToken, err := GetRequestTokens(r)
	if err != nil {
		return nil, fmt.Errorf("error getting request tokens: %v", err)
	}

	accessClaims, err := t.CheckToken(accessToken, "access")
	if err != nil {
		return nil, fmt.Errorf("error validating access token: %v", err)
	}

	if csrfToken != "" {
		csrfClaims, err := t.CheckToken(csrfToken, "csrf")
		if err != nil {
			return nil, fmt.Errorf("error validating csrf token: %v", err)
		}

		err = t.ValidateCsrfTokenClaims(accessClaims, csrfClaims)
		if err != nil {
			return nil, fmt.Errorf("error validating csrf token claims: %v", err)
		}
	}

	return accessClaims, nil
}

// ValidateCsrfTokenClaims will validate that the CSRF token claims appropriately match the access token claims
//	Returns nil on success and error on failure.
func (t *TokenAuth) ValidateCsrfTokenClaims(accessClaims *Claims, csrfClaims *Claims) error {
	if csrfClaims.Subject != accessClaims.Subject {
		return fmt.Errorf("csrf sub (%s) does not match access sub (%s)", csrfClaims.Subject, accessClaims.Subject)
	}

	if csrfClaims.OrgID != accessClaims.OrgID {
		return fmt.Errorf("csrf org_id (%s) does not match access org_id (%s)", csrfClaims.OrgID, accessClaims.OrgID)
	}

	return nil
}

// ValidatePermissionsClaim will validate that the provided token claims contain one or more of the required permissions
//	Returns nil on success and error on failure.
func (t *TokenAuth) ValidatePermissionsClaim(claims *Claims, requiredPermissions []string) error {
	if len(requiredPermissions) == 0 {
		return nil
	}

	if claims.Permissions == "" {
		return errors.New("permissions claim empty")
	}

	// Grant access if claims contain any of the required permissions
	permissions := strings.Split(claims.Permissions, ",")
	for _, v := range requiredPermissions {
		if authutils.ContainsString(permissions, v) {
			return nil
		}
	}

	return fmt.Errorf("required permissions not found: required %v, found %s", requiredPermissions, claims.Permissions)
}

// AuthorizeRequestPermissions will validate that the provided token claims have access to the requested object
func (t *TokenAuth) AuthorizeRequestPermissions(claims *Claims, request *http.Request) error {
	if claims == nil {
		return errors.New("claim empty")
	}

	permissions := strings.Split(claims.Permissions, ",")
	object := request.URL.Path
	action := request.Method

	return t.permissionAuth.Any(permissions, object, action)
}

// ValidateScopeClaim will validate that the provided token claims contain the required scope
// 	If an empty required scope is provided, the claims must contain a valid global scope such as 'all' or '{service}:all'
//	Returns nil on success and error on failure.
func (t *TokenAuth) ValidateScopeClaim(claims *Claims, requiredScope string) error {
	if claims.Scope == "" {
		return errors.New("scope claim empty")
	}

	// Grant access for global scope
	if claims.Scope == ScopeAll {
		return nil
	}

	scopes := strings.Split(claims.Scope, " ")

	// Grant access if claims contain service-level global scope
	serviceAll := t.authService.GetServiceID() + ":" + ScopeAll
	if authutils.ContainsString(scopes, serviceAll) {
		return nil
	}

	// Deny access if no required scope is provided
	if requiredScope == "" {
		return fmt.Errorf("no required scope")
	}

	// Grant access if claims contain required scope
	if authutils.ContainsString(scopes, requiredScope) {
		return nil
	}

	return fmt.Errorf("required scope not found: required %s, found %s", requiredScope, claims.Scope)
}

<<<<<<< HEAD
// AuthorizeRequestScope will authorize the request if the provided scopes pass the casbin enforcer
//	Returns nil on success and error on failure.
func (t *TokenAuth) AuthorizeRequestScope(claims *Claims, request *http.Request) error {
	if claims == nil {
		return errors.New("claim empty")
	}

	if claims.Scope == "" {
		return errors.New("scope claim empty")
	}

	// Grant access for global scope
	if claims.Scope == "all" {
		return nil
	}

	scopes := strings.Split(claims.Scope, " ")

	// Grant access if claims contain service-level global scope
	serviceAll := t.authService.GetServiceID() + ":all"
	if authutils.ContainsString(scopes, serviceAll) {
		return nil
	}

	object := request.URL.Path
	action := request.Method

	return t.scopeAuth.Any(scopes, object, action)
=======
// SetBlacklistSize sets the maximum size of the token blacklist queue
// 	The default value is 1024
func (t *TokenAuth) SetBlacklistSize(size int) {
	t.blacklistLock.Lock()
	t.blacklistSize = size
	t.blacklistLock.Unlock()
>>>>>>> ad3d200e
}

// NewTokenAuth creates and configures a new TokenAuth instance
// authorization maybe nil if performing manual authorization
func NewTokenAuth(acceptRokwireTokens bool, authService *authservice.AuthService, permissionAuth authorization.Authorization, scopeAuth authorization.Authorization) (*TokenAuth, error) {
	authService.SubscribeServices([]string{"auth"}, true)
<<<<<<< HEAD
	return &TokenAuth{acceptRokwireTokens: acceptRokwireTokens, authService: authService, permissionAuth: permissionAuth, scopeAuth: scopeAuth}, nil
=======

	blLock := &sync.RWMutex{}
	bl := []string{}

	return &TokenAuth{acceptRokwireTokens: acceptRokwireTokens, authService: authService,
		blacklistLock: blLock, blacklist: bl, blacklistSize: 1024}, nil
>>>>>>> ad3d200e
}

// -------------------------- Helper Functions --------------------------

// GetRequestTokens retrieves tokens from the request headers and/or cookies
// Mobile Clients/Secure Servers: Access tokens must be provided as a Bearer token
//								  in the "Authorization" header
// Web Clients: Access tokens must be provided in the "rokwire-access-token" cookie
//				and CSRF tokens must be provided in the "CSRF" header
func GetRequestTokens(r *http.Request) (string, string, error) {
	authorizationHeader := r.Header.Get("Authorization")
	if authorizationHeader != "" {
		splitAuthorization := strings.Fields(authorizationHeader)
		if len(splitAuthorization) != 2 {
			return "", "", errors.New("invalid authorization header format")
		}
		if strings.ToLower(splitAuthorization[0]) != "bearer" {
			return "", "", errors.New("authorization header missing bearer token")
		}
		idToken := splitAuthorization[1]

		return idToken, "", nil
	}

	csrfToken := r.Header.Get("CSRF")
	if csrfToken == "" {
		return "", "", errors.New("missing authorization and csrf header")
	}

	accessCookie, err := r.Cookie("rokwire-access-token")
	if err != nil || accessCookie == nil || accessCookie.Value == "" {
		return "", "", errors.New("missing access token")
	}

	return accessCookie.Value, csrfToken, nil
}<|MERGE_RESOLUTION|>--- conflicted
+++ resolved
@@ -34,15 +34,13 @@
 type TokenAuth struct {
 	authService         *authservice.AuthService
 	acceptRokwireTokens bool
-<<<<<<< HEAD
-	permissionAuth      authorization.Authorization
-	scopeAuth           authorization.Authorization
-=======
+
+	permissionAuth authorization.Authorization
+	scopeAuth      authorization.Authorization
 
 	blacklist     []string
 	blacklistLock *sync.RWMutex
 	blacklistSize int
->>>>>>> ad3d200e
 }
 
 // CheckToken validates the provided token and returns the token claims
@@ -262,7 +260,6 @@
 	return fmt.Errorf("required scope not found: required %s, found %s", requiredScope, claims.Scope)
 }
 
-<<<<<<< HEAD
 // AuthorizeRequestScope will authorize the request if the provided scopes pass the casbin enforcer
 //	Returns nil on success and error on failure.
 func (t *TokenAuth) AuthorizeRequestScope(claims *Claims, request *http.Request) error {
@@ -291,30 +288,25 @@
 	action := request.Method
 
 	return t.scopeAuth.Any(scopes, object, action)
-=======
+}
+
 // SetBlacklistSize sets the maximum size of the token blacklist queue
 // 	The default value is 1024
 func (t *TokenAuth) SetBlacklistSize(size int) {
 	t.blacklistLock.Lock()
 	t.blacklistSize = size
 	t.blacklistLock.Unlock()
->>>>>>> ad3d200e
 }
 
 // NewTokenAuth creates and configures a new TokenAuth instance
 // authorization maybe nil if performing manual authorization
 func NewTokenAuth(acceptRokwireTokens bool, authService *authservice.AuthService, permissionAuth authorization.Authorization, scopeAuth authorization.Authorization) (*TokenAuth, error) {
 	authService.SubscribeServices([]string{"auth"}, true)
-<<<<<<< HEAD
-	return &TokenAuth{acceptRokwireTokens: acceptRokwireTokens, authService: authService, permissionAuth: permissionAuth, scopeAuth: scopeAuth}, nil
-=======
 
 	blLock := &sync.RWMutex{}
 	bl := []string{}
 
-	return &TokenAuth{acceptRokwireTokens: acceptRokwireTokens, authService: authService,
-		blacklistLock: blLock, blacklist: bl, blacklistSize: 1024}, nil
->>>>>>> ad3d200e
+	return &TokenAuth{acceptRokwireTokens: acceptRokwireTokens, authService: authService, permissionAuth: permissionAuth, scopeAuth: scopeAuth, blacklistLock: blLock, blacklist: bl, blacklistSize: 1024}, nil
 }
 
 // -------------------------- Helper Functions --------------------------
