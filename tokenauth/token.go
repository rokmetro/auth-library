package tokenauth

import (
	"errors"
	"fmt"
	"net/http"
	"strings"

<<<<<<< HEAD
	"github.com/dgrijalva/jwt-go"
	"github.com/rokmetro/auth-library/authorization"
=======
	"github.com/golang-jwt/jwt"
>>>>>>> 1dad791d
	"github.com/rokmetro/auth-library/authservice"
	"github.com/rokmetro/auth-library/authutils"
)

// Claims represents the standard claims included in access tokens
type Claims struct {
	// Required Standard Claims: sub, aud, exp, iat
	jwt.StandardClaims
	OrgID       string `json:"org_id" validate:"required"`
	Purpose     string `json:"purpose" validate:"required"`
	Permissions string `json:"permissions"`
	Scope       string `json:"scope"`
}

// TokenAuth contains configurations and helper functions required to validate tokens
type TokenAuth struct {
	authService         *authservice.AuthService
	acceptRokwireTokens bool
	permissionAuth      authorization.Authorization
	scopeAuth           authorization.Authorization
}

// CheckToken validates the provided token and returns the token claims
func (t *TokenAuth) CheckToken(token string, purpose string) (*Claims, error) {
	authServiceReg, err := t.authService.GetServiceReg("auth")
	if err != nil || authServiceReg == nil || authServiceReg.PubKey == nil || authServiceReg.PubKey.Key == nil {
		return nil, fmt.Errorf("failed to retrieve auth service pub key: %v", err)
	}

	parsedToken, err := jwt.ParseWithClaims(token, &Claims{}, func(token *jwt.Token) (interface{}, error) {
		return authServiceReg.PubKey.Key, nil
	})
	if err != nil {
		return nil, fmt.Errorf("failed to parse token: %v", err)
	}

	if !parsedToken.Valid {
		return nil, errors.New("token invalid")
	}

	claims, ok := parsedToken.Claims.(*Claims)
	if !ok {
		return nil, errors.New("failed to parse token claims")
	}

	// Check token claims
	if claims.Subject == "" {
		return nil, errors.New("token sub missing")
	}
	if claims.ExpiresAt == 0 {
		return nil, errors.New("token exp missing")
	}
	if claims.IssuedAt == 0 {
		return nil, errors.New("token iat missing")
	}
	if claims.OrgID == "" {
		return nil, errors.New("token org_id missing")
	}
	if claims.Issuer != authServiceReg.Host {
		return nil, fmt.Errorf("token iss (%s) does not match %s", claims.Issuer, authServiceReg.Host)
	}
	if claims.Purpose != purpose {
		return nil, fmt.Errorf("token purpose (%s) does not match %s", claims.Purpose, purpose)
	}

	aud := strings.Split(claims.Audience, ",")
	if !(authutils.ContainsString(aud, t.authService.GetServiceID()) || (t.acceptRokwireTokens && authutils.ContainsString(aud, "rokwire"))) {
		acceptAuds := t.authService.GetServiceID()
		if t.acceptRokwireTokens {
			acceptAuds += " or rokwire"
		}

		return nil, fmt.Errorf("token aud (%s) does not match %s", claims.Audience, acceptAuds)
	}

	// Check token headers
	alg, _ := parsedToken.Header["alg"].(string)
	if alg != authServiceReg.PubKey.Alg {
		return nil, fmt.Errorf("token alg (%s) does not match %s", alg, authServiceReg.PubKey.Alg)
	}
	typ, _ := parsedToken.Header["typ"].(string)
	if typ != "JWT" {
		return nil, fmt.Errorf("token typ (%s) does not match JWT", typ)
	}
	kid, _ := parsedToken.Header["kid"].(string)
	if kid != authServiceReg.PubKey.Kid {
		return nil, fmt.Errorf("token kid (%s) does not match %s", kid, authServiceReg.PubKey.Kid)
	}

	return claims, nil
}

// CheckRequestTokens is a convenience function which retrieves and checks any tokens included in a request
// and returns the access token claims
// Mobile Clients/Secure Servers: Access tokens must be provided as a Bearer token
//								  in the "Authorization" header
// Web Clients: Access tokens must be provided in the "rokwire-access-token" cookie
//				and CSRF tokens must be provided in the "CSRF" header
func (t *TokenAuth) CheckRequestTokens(r *http.Request) (*Claims, error) {
	accessToken, csrfToken, err := GetRequestTokens(r)
	if err != nil {
		return nil, fmt.Errorf("error getting request tokens: %v", err)
	}

	accessClaims, err := t.CheckToken(accessToken, "access")
	if err != nil {
		return nil, fmt.Errorf("error validating access token: %v", err)
	}

	if csrfToken != "" {
		csrfClaims, err := t.CheckToken(csrfToken, "csrf")
		if err != nil {
			return nil, fmt.Errorf("error validating csrf token: %v", err)
		}

		err = t.ValidateCsrfTokenClaims(accessClaims, csrfClaims)
		if err != nil {
			return nil, fmt.Errorf("error validating csrf token claims: %v", err)
		}
	}

	return accessClaims, nil
}

// ValidateCsrfTokenClaims will validate that the CSRF token claims appropriately match the access token claims
//	Returns nil on success and error on failure.
func (t *TokenAuth) ValidateCsrfTokenClaims(accessClaims *Claims, csrfClaims *Claims) error {
	if csrfClaims.Subject != accessClaims.Subject {
		return fmt.Errorf("csrf sub (%s) does not match access sub (%s)", csrfClaims.Subject, accessClaims.Subject)
	}

	if csrfClaims.OrgID != accessClaims.OrgID {
		return fmt.Errorf("csrf org_id (%s) does not match access org_id (%s)", csrfClaims.OrgID, accessClaims.OrgID)
	}

	return nil
}

// ValidatePermissionsClaim will validate that the provided token claims contain one or more of the required permissions
//	Returns nil on success and error on failure.
func (t *TokenAuth) ValidatePermissionsClaim(claims *Claims, requiredPermissions []string) error {
	if len(requiredPermissions) == 0 {
		return nil
	}

	if claims.Permissions == "" {
		return errors.New("permissions claim empty")
	}

	// Grant access if claims contain any of the required permissions
	permissions := strings.Split(claims.Permissions, ",")
	for _, v := range requiredPermissions {
		if authutils.ContainsString(permissions, v) {
			return nil
		}
	}

	return fmt.Errorf("required permissions not found: required %v, found %s", requiredPermissions, claims.Permissions)
}

// AuthorizeRequestPermissions will validate that the provided token claims have access to the requested object
func (t *TokenAuth) AuthorizeRequestPermissions(claims *Claims, request *http.Request) error {
	permissions := strings.Split(claims.Permissions, ",")
	object := request.URL.Path
	action := request.Method
	return t.permissionAuth.Any(permissions, object, action)
}

// ValidateScopeClaim will validate that the provided token claims contain the required scope
// 	If an empty required scope is provided, the claims must contain a valid global scope such as 'all' or '{service}:all'
//	Returns nil on success and error on failure.
func (t *TokenAuth) ValidateScopeClaim(claims *Claims, requiredScope string) error {
	if claims.Scope == "" {
		return errors.New("scope claim empty")
	}

	// Grant access for global scope
	if claims.Scope == "all" {
		return nil
	}

	scopes := strings.Split(claims.Scope, " ")

	// Grant access if claims contain service-level global scope
	serviceAll := t.authService.GetServiceID() + ":all"
	if authutils.ContainsString(scopes, serviceAll) {
		return nil
	}

	// Deny access if no required scope is provided
	if requiredScope == "" {
		return fmt.Errorf("no required scope")
	}

	// Grant access if claims contain required scope
	if authutils.ContainsString(scopes, requiredScope) {
		return nil
	}

	return fmt.Errorf("required scope not found: required %s, found %s", requiredScope, claims.Scope)
}

// AuthorizeRequestScope will authorize the request if the provided scopes pass the casbin enforcer
//	Returns nil on success and error on failure.
func (t *TokenAuth) AuthorizeRequestScope(claims *Claims, request *http.Request) error {
	if claims == nil {
		return errors.New("claim empty")
	}
	
	if claims.Scope == "" {
		return errors.New("scope claim empty")
	}

	// Grant access for global scope
	if claims.Scope == "all" {
		return nil
	}

	scopes := strings.Split(claims.Scope, " ")

	// Grant access if claims contain service-level global scope
	serviceAll := t.authService.GetServiceID() + ":all"
	if authutils.ContainsString(scopes, serviceAll) {
		return nil
	}

	object := request.URL.Path
	action := request.Method
	return t.scopeAuth.Any(scopes, object, action)
}

// NewTokenAuth creates and configures a new TokenAuth instance
// authorization maybe nil if performing manual authorization
func NewTokenAuth(acceptRokwireTokens bool, authService *authservice.AuthService, permissionAuth authorization.Authorization, scopeAuth authorization.Authorization) (*TokenAuth, error) {
	authService.SubscribeServices([]string{"auth"}, true)
	return &TokenAuth{acceptRokwireTokens: acceptRokwireTokens, authService: authService, permissionAuth: permissionAuth, scopeAuth: scopeAuth}, nil
}

// -------------------------- Helper Functions --------------------------

// GetRequestTokens retrieves tokens from the request headers and/or cookies
// Mobile Clients/Secure Servers: Access tokens must be provided as a Bearer token
//								  in the "Authorization" header
// Web Clients: Access tokens must be provided in the "rokwire-access-token" cookie
//				and CSRF tokens must be provided in the "CSRF" header
func GetRequestTokens(r *http.Request) (string, string, error) {
	authorizationHeader := r.Header.Get("Authorization")
	if authorizationHeader != "" {
		splitAuthorization := strings.Fields(authorizationHeader)
		if len(splitAuthorization) != 2 {
			return "", "", errors.New("invalid authorization header format")
		}
		if strings.ToLower(splitAuthorization[0]) != "bearer" {
			return "", "", errors.New("authorization header missing bearer token")
		}
		idToken := splitAuthorization[1]

		return idToken, "", nil
	}

	csrfToken := r.Header.Get("CSRF")
	if csrfToken == "" {
		return "", "", errors.New("missing authorization and csrf header")
	}

	accessCookie, err := r.Cookie("rokwire-access-token")
	if err != nil || accessCookie == nil || accessCookie.Value == "" {
		return "", "", errors.New("missing access token")
	}

	return accessCookie.Value, csrfToken, nil
}<|MERGE_RESOLUTION|>--- conflicted
+++ resolved
@@ -6,12 +6,8 @@
 	"net/http"
 	"strings"
 
-<<<<<<< HEAD
-	"github.com/dgrijalva/jwt-go"
+	"github.com/golang-jwt/jwt"
 	"github.com/rokmetro/auth-library/authorization"
-=======
-	"github.com/golang-jwt/jwt"
->>>>>>> 1dad791d
 	"github.com/rokmetro/auth-library/authservice"
 	"github.com/rokmetro/auth-library/authutils"
 )
@@ -174,9 +170,14 @@
 
 // AuthorizeRequestPermissions will validate that the provided token claims have access to the requested object
 func (t *TokenAuth) AuthorizeRequestPermissions(claims *Claims, request *http.Request) error {
+	if claims == nil {
+		return errors.New("claim empty")
+	}
+
 	permissions := strings.Split(claims.Permissions, ",")
 	object := request.URL.Path
 	action := request.Method
+
 	return t.permissionAuth.Any(permissions, object, action)
 }
 
@@ -220,7 +221,7 @@
 	if claims == nil {
 		return errors.New("claim empty")
 	}
-	
+
 	if claims.Scope == "" {
 		return errors.New("scope claim empty")
 	}
@@ -240,6 +241,7 @@
 
 	object := request.URL.Path
 	action := request.Method
+
 	return t.scopeAuth.Any(scopes, object, action)
 }
 
