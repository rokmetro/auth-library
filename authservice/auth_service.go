package authservice

import (
	"crypto/rsa"
	"encoding/json"
	"errors"
	"fmt"
	"io/ioutil"
	"net/http"
	"strings"
	"sync"
	"time"

	"github.com/golang-jwt/jwt"
	"github.com/rokmetro/auth-library/authutils"
	"golang.org/x/sync/syncmap"
	"gopkg.in/go-playground/validator.v9"
)

// -------------------- AuthService --------------------

// AuthService contains the configurations to interface with the auth service
type AuthService struct {
	serviceLoader ServiceRegLoader

	// ID of implementing service
	serviceID string

	services        *syncmap.Map
	servicesUpdated *time.Time
	servicesLock    *sync.RWMutex

	minRefreshCacheFreq int
	maxRefreshCacheFreq int
}

// GetServiceID returns the ID of the implementing service
func (a *AuthService) GetServiceID() string {
	return a.serviceID
}

// GetServiceReg returns the service registration record for the given ID if found
func (a *AuthService) GetServiceReg(serviceID string) (*ServiceReg, error) {
	a.servicesLock.RLock()
	servicesUpdated := a.servicesUpdated
	maxRefreshFreq := a.maxRefreshCacheFreq
	a.servicesLock.RUnlock()

	var loadServicesError error
	now := time.Now()
	if servicesUpdated == nil || now.Sub(*servicesUpdated).Minutes() > float64(maxRefreshFreq) {
		loadServicesError = a.LoadServices()
	}

	var service ServiceReg

	if a.services == nil {
		return nil, fmt.Errorf("services could not be loaded: %v", loadServicesError)
	}
	itemValue, ok := a.services.Load(serviceID)
	if !ok {
		return nil, fmt.Errorf("service could not be found for id: %s - %v", serviceID, loadServicesError)
	}

	service, ok = itemValue.(ServiceReg)
	if !ok {
		return nil, fmt.Errorf("service could not be parsed for id: %s - %v", serviceID, loadServicesError)
	}

	return &service, loadServicesError
}

// LoadServices loads the subscribed service registration records and caches them
// 	This function will be called periodically after refreshCacheFreq, but can be called directly to force a cache refresh
func (a *AuthService) LoadServices() error {
	services, loadServicesError := a.serviceLoader.LoadServices()
	if services != nil {
		a.setServices(services)
	}
	return loadServicesError
}

<<<<<<< HEAD
// SubscribeServices subscribes to the provided services
//	If reload is true and ont of the services is not already subscribed, the service registrations will be reloaded immediately
=======
// SubscribeService subscribes to the provided services
//	If reload is true and one of the services is not already subscribed, the service registrations will be reloaded immediately
>>>>>>> ad3d200e
func (a *AuthService) SubscribeServices(serviceIDs []string, reload bool) error {
	newSub := false

	for _, serviceID := range serviceIDs {
		subscribed := a.serviceLoader.SubscribeService(serviceID)
		if subscribed {
			newSub = true
		}
	}

	if reload && newSub {
		err := a.LoadServices()
		if err != nil {
			return fmt.Errorf("error loading service registrations: %v", err)
		}
	}

	return nil
}

// UnsubscribeServices unsubscribes from the provided service
func (a *AuthService) UnsubscribeServices(serviceIDs []string) {
	for _, serviceID := range serviceIDs {
		a.serviceLoader.UnsubscribeService(serviceID)
	}
}

// ValidateServiceRegistration validates that the implementing service has a valid registration for the provided service ID and hostname
func (a *AuthService) ValidateServiceRegistration(serviceHost string) error {
	service, err := a.GetServiceReg(a.serviceID)
	if err != nil || service == nil {
		return fmt.Errorf("no service registration found with id %s: %v", a.serviceID, err)
	}

	if serviceHost != service.Host {
		return fmt.Errorf("service host (%s) does not match expected value (%s) for id %s", service.Host, serviceHost, a.serviceID)
	}

	return nil
}

// ValidateServiceRegistrationKey validates that the implementing service has a valid registration for the provided keypair
func (a *AuthService) ValidateServiceRegistrationKey(privKey *rsa.PrivateKey) error {
	if privKey == nil {
		return errors.New("provided priv key is nil")
	}

	service, err := a.GetServiceReg(a.serviceID)
	if err != nil || service == nil {
		return fmt.Errorf("no service registration found with id %s: %v", a.serviceID, err)
	}

	if service.PubKey == nil {
		return fmt.Errorf("no service pub key registered for id %s", a.serviceID)
	}

	if service.PubKey.Key == nil {
		err = service.PubKey.LoadKeyFromPem()
		if err != nil || service.PubKey.Key == nil {
			return fmt.Errorf("service pub key is invalid for id %s: %v", a.serviceID, err)
		}
	}

	if service.PubKey.Key.Equal(privKey.PublicKey) {
		return fmt.Errorf("service pub key does not match for id %s", a.serviceID)
	}

	return nil
}

// SetMinRefreshCacheFreq sets the minimum frequency at which cached service registration records are refreshed in minutes
// 	The default value is 1
func (a *AuthService) SetMinRefreshCacheFreq(freq int) {
	a.servicesLock.Lock()
	a.minRefreshCacheFreq = freq
	a.servicesLock.Unlock()
}

// SetMaxRefreshCacheFreq sets the minimum frequency at which cached service registration records are refreshed in minutes
// 	The default value is 60
func (a *AuthService) SetMaxRefreshCacheFreq(freq int) {
	a.servicesLock.Lock()
	a.maxRefreshCacheFreq = freq
	a.servicesLock.Unlock()
}

func (a *AuthService) setServices(services []ServiceReg) {
	a.servicesLock.Lock()

	a.services = &syncmap.Map{}
	if len(services) > 0 {
		for _, service := range services {
			a.services.Store(service.ServiceID, service)
		}
	}

	time := time.Now()
	a.servicesUpdated = &time

	a.servicesLock.Unlock()
}

// NewAuthService creates and configures a new AuthService instance
func NewAuthService(serviceID string, serviceHost string, serviceLoader ServiceRegLoader) (*AuthService, error) {
	// Subscribe to the implementing service to validate registration
	serviceLoader.SubscribeService(serviceID)

	lock := &sync.RWMutex{}
	services := &syncmap.Map{}

	auth := &AuthService{serviceLoader: serviceLoader, serviceID: serviceID, services: services, servicesLock: lock,
		minRefreshCacheFreq: 1, maxRefreshCacheFreq: 60}

	err := auth.LoadServices()
	if err != nil {
		return nil, fmt.Errorf("error loading services: %v", err)
	}

	err = auth.ValidateServiceRegistration(serviceHost)
	if err != nil {
		return nil, fmt.Errorf("unable to validate service registration: please contact the auth service system admin to register your service - %v", err)
	}

	return auth, nil
}

func (a *AuthService) CheckForRefresh() (bool, error) {
	a.servicesLock.RLock()
	servicesUpdated := a.servicesUpdated
	minRefreshFreq := a.minRefreshCacheFreq
	a.servicesLock.RUnlock()

	var loadServicesError error
	now := time.Now()
	if servicesUpdated == nil || now.Sub(*servicesUpdated).Minutes() > float64(minRefreshFreq) {
		loadServicesError = a.LoadServices()
		return true, loadServicesError
	}
	return false, loadServicesError
}

// NewTestAuthService creates and configures a new AuthService instance for testing purposes
func NewTestAuthService(serviceID string, serviceHost string, serviceLoader ServiceRegLoader) (*AuthService, error) {
	// Subscribe to the implementing service to validate registration
	serviceLoader.SubscribeService(serviceID)

	lock := &sync.RWMutex{}
	services := &syncmap.Map{}

	auth := &AuthService{serviceLoader: serviceLoader, serviceID: serviceID, services: services, servicesLock: lock,
		minRefreshCacheFreq: 1, maxRefreshCacheFreq: 60}
	err := auth.LoadServices()
	if err != nil {
		return nil, fmt.Errorf("error loading services: %v", err)
	}

	return auth, nil
}

// -------------------- ServiceRegLoader --------------------

// ServiceRegLoader declares an interface to load the service registrations for specified services
type ServiceRegLoader interface {
	// LoadServices loads the service registration records for all subscribed services
	LoadServices() ([]ServiceReg, error)
	//GetSubscribedServices returns the list of currently subscribed services
	GetSubscribedServices() []string
	// SubscribeService subscribes the loader to the given service
	// 	Returns true if the specified service was added or false if it was already found
	SubscribeService(serviceID string) bool
	// UnsubscribeService unsubscribes the loader from the given service
	// 	Returns true if the specified service was removed or false if it was not found
	UnsubscribeService(serviceID string) bool
}

//RemoteServiceRegLoaderImpl provides a ServiceRegLoader implemntation for a remote auth service
type RemoteServiceRegLoaderImpl struct {
	authServicesUrl string // URL of auth services endpoint
	*ServiceRegSubscriptions
}

// LoadServices implements ServiceRegLoader interface
func (r *RemoteServiceRegLoaderImpl) LoadServices() ([]ServiceReg, error) {
	if len(r.GetSubscribedServices()) == 0 {
		return nil, nil
	}

	client := &http.Client{}
	req, err := http.NewRequest("GET", r.authServicesUrl, nil)
	if err != nil {
		return nil, fmt.Errorf("error formatting request to load services: %v", err)
	}

	servicesQuery := strings.Join(r.GetSubscribedServices(), ",")

	q := req.URL.Query()
	q.Add("ids", servicesQuery)
	req.URL.RawQuery = q.Encode()

	resp, err := client.Do(req)
	if err != nil {
		return nil, fmt.Errorf("error requesting services: %v", err)
	}

	defer resp.Body.Close()

	if resp.StatusCode != 200 {
		return nil, fmt.Errorf("error loading services: %d - %s", resp.StatusCode, resp.Body)
	}

	body, err := ioutil.ReadAll(resp.Body)
	if err != nil {
		return nil, fmt.Errorf("error reading body of service response: %v", err)
	}

	var services []ServiceReg
	err = json.Unmarshal(body, &services)
	if err != nil {
		return nil, fmt.Errorf("error on unmarshal service response: %v", err)
	}

	validate := validator.New()
	err = validate.Struct(services)
	if err != nil {
		return nil, fmt.Errorf("error validating service data: %v", err)
	}

	serviceErrors := map[string]error{}
	for _, service := range services {
		err = service.PubKey.LoadKeyFromPem()
		if err != nil {
			serviceErrors[service.ServiceID] = err
		}
	}

	err = nil
	if len(serviceErrors) > 0 {
		err = fmt.Errorf("error loading services: %v", serviceErrors)
	}

	return services, err
}

// NewRemoteServiceRegLoader creates and configures a new RemoteServiceRegLoaderImpl instance for the provided auth services url
func NewRemoteServiceRegLoader(authServicesUrl string, subscribedServices []string) *RemoteServiceRegLoaderImpl {
	subscriptions := NewServiceRegSubscriptions(subscribedServices)
	return &RemoteServiceRegLoaderImpl{authServicesUrl: authServicesUrl, ServiceRegSubscriptions: subscriptions}
}

// -------------------- ServiceRegSubscriptions --------------------

// ServiceRegSubscriptions defined a struct to hold service registration subscriptions
// 	This struct implements the subcription part of the ServiceRegLoader interface
//	If you subscribe to the reserved "all" service ID, all registered services
//	will be loaded
type ServiceRegSubscriptions struct {
	subscribedServices []string // Service registrations to load
	servicesLock       *sync.RWMutex
}

// GetSubscribedServices returns the list of subscribed services
func (r *ServiceRegSubscriptions) GetSubscribedServices() []string {
	r.servicesLock.RLock()
	defer r.servicesLock.RUnlock()

	return r.subscribedServices
}

// SubscribeService adds the given service ID to the list of subscribed services if not already present
// 	Returns true if the specified service was added or false if it was already found
func (r *ServiceRegSubscriptions) SubscribeService(serviceID string) bool {
	r.servicesLock.Lock()
	defer r.servicesLock.Unlock()

	if !authutils.ContainsString(r.subscribedServices, serviceID) {
		r.subscribedServices = append(r.subscribedServices, serviceID)
		return true
	}

	return false
}

// UnsubscribeService removed the given service ID from the list of subscribed services if presents
// 	Returns true if the specified service was removed or false if it was not found
func (r *ServiceRegSubscriptions) UnsubscribeService(serviceID string) bool {
	r.servicesLock.Lock()
	defer r.servicesLock.Unlock()

	services, removed := authutils.RemoveString(r.subscribedServices, serviceID)
	r.subscribedServices = services

	return removed
}

// NewServiceRegSubscriptions creates and configures a new ServiceRegSubscriptions instance
func NewServiceRegSubscriptions(subscribedServices []string) *ServiceRegSubscriptions {
	lock := &sync.RWMutex{}
	return &ServiceRegSubscriptions{subscribedServices: subscribedServices, servicesLock: lock}
}

// -------------------- ServiceReg --------------------

// ServiceReg represents a service registration record
type ServiceReg struct {
	ServiceID string  `json:"service_id" bson:"service_id" validate:"required"`
	Host      string  `json:"host" bson:"host" validate:"required"`
	PubKey    *PubKey `json:"pub_key" bson:"pub_key"`
}

// -------------------- PubKey --------------------

// PubKey represents a public key object including the key and related metadata
type PubKey struct {
	Key    *rsa.PublicKey `json:"-" bson:"-"`
	KeyPem string         `json:"key_pem" bson:"key_pem" validate:"required"`
	Alg    string         `json:"alg" bson:"alg" validate:"required"`
	Kid    string         `json:"-" bson:"-"`
}

// LoadKeyFromPem parses "KeyPem" and sets the "Key" and "Kid"
func (p *PubKey) LoadKeyFromPem() error {
	key, err := jwt.ParseRSAPublicKeyFromPEM([]byte(p.KeyPem))
	if err != nil {
		p.Key = nil
		p.Kid = ""
		return fmt.Errorf("error parsing key string: %v", err)
	}

	kid, err := authutils.GetKeyFingerprint(key)
	if err != nil {
		p.Key = nil
		p.Kid = ""
		return fmt.Errorf("error getting key fingerprint: %v", err)
	}

	p.Key = key
	p.Kid = kid

	return nil
}<|MERGE_RESOLUTION|>--- conflicted
+++ resolved
@@ -80,13 +80,8 @@
 	return loadServicesError
 }
 
-<<<<<<< HEAD
 // SubscribeServices subscribes to the provided services
 //	If reload is true and ont of the services is not already subscribed, the service registrations will be reloaded immediately
-=======
-// SubscribeService subscribes to the provided services
-//	If reload is true and one of the services is not already subscribed, the service registrations will be reloaded immediately
->>>>>>> ad3d200e
 func (a *AuthService) SubscribeServices(serviceIDs []string, reload bool) error {
 	newSub := false
 
